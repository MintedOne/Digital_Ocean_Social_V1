# AI Avatar Yacht Project - Victoria Sterling

An intelligent yacht consultation system featuring Victoria Sterling, an AI-powered yacht consultant specializing in the $200k-$5M yacht market.

## 📍 Repository Location

This project is maintained as a **private repository** on GitHub:
- **Repository**: [MintedOne/AI_Avatar_Vic](https://github.com/MintedOne/AI_Avatar_Vic)
- **Visibility**: Private (Proprietary to Minted Yachts)
- **Access**: Restricted to authorized team members only

## 🤖 For Claude Code Developers

**Important**: This project includes a `CLAUDE.md` file specifically designed to help Claude Code instances understand the project architecture, recent changes, and development patterns quickly. 

**⚠️ Claude Code Instruction**: Always update `CLAUDE.md` after major changes, feature completions, or architectural modifications to help future Claude Code sessions.

## Project Overview

Victoria Sterling is an AI yacht consultant with an Australian personality, designed to help clients navigate the yacht market with professional expertise and warm, knowledgeable guidance. The system provides personalized yacht recommendations, market insights, and comprehensive consultation services.

## ✅ Current Working Features (Last Updated: August 4, 2025)

<<<<<<< HEAD
### 🎉 **LATEST UPDATE**: Phase 3 Social Media Distribution Complete!
- **🆕 Multi-Platform Scheduling** - Post to Twitter, Facebook, Instagram, LinkedIn, TikTok, Google Business
- **🆕 Dropbox Video Integration** - Handles 1.5GB+ videos with auto-download share links
- **🆕 Enhanced Content Generation** - Platform-specific messaging with professional CTAs
- **🆕 Resolution Auto-Scaling** - FFmpeg handles 4K + 1080p video combinations seamlessly
- **🆕 Smart Platform Logic** - Twitter/GMB use YouTube URLs, others use Dropbox videos
- **🆕 Smart Phase 2 Collapse** - Upload/config sections auto-hide after processing, YouTube upload stays visible
- **🆕 Playlist Sorting** - Default "YachtSpecsDirect.com..." playlist now always appears at top of list
- **🆕 Larson Scanner Progress Bar** - Purple KITT/Cylon-style scanner for Phase 1 generation
- **🆕 Dynamic Status Messages** - Real-time updates during content generation process
- **🆕 Optimized Scanner Animation** - Fast, smooth 16% width beam with full-range sweep
- **🆕 Dynamic Playlist Selector** - Loads actual YouTube playlists with checkboxes
- **🆕 Smart Default Selection** - "YachtSpecsDirect.com - New Yachts Hitting the Market..." auto-selected
- **🆕 Comprehensive Auto-Collapse** - Entire YouTube section collapses after upload success
- **🆕 Manual Collapse Controls** - Collapse/expand buttons for clean workflow management
- **🆕 Enhanced Collapsed UI** - Shows connection status with expand/disconnect options
=======
### 🎉 **LATEST UPDATE**: Metricool Calendar API Successfully Connected!
- **✅ BREAKTHROUGH: Calendar API Working** - Successfully retrieving actual scheduled posts from Metricool
- **✅ 4-Week Content Calendar** - Visual calendar display showing real scheduled posts across all platforms  
- **✅ MetricoolCalendarReader Class** - Fully functional READ-ONLY API integration for calendar data retrieval
- **✅ API Parameter Fix** - Resolved datetime format issues (yyyy-MM-ddTHH:mm:ss required, not yyyy-MM-dd)
- **✅ Smart Scheduling Analysis** - AI-powered recommendations based on existing calendar data
- **✅ Optimal Time Suggestions** - Calculates best posting times to avoid busy periods
- **✅ Platform Distribution Analysis** - Shows actual posting breakdown across Twitter, Facebook, Instagram, etc.
- **🔧 Calendar-Based Posting** - Social distribution integration with calendar insights (debugging in progress)
- **✅ Real-Time Calendar Refresh** - Updates calendar data as needed from live Metricool API
- **✅ Robust Error Handling** - Detailed logging and fallback mechanisms
>>>>>>> 265e2c69
- **✅ YouTube Tags Fixed** - Robust extraction from Phase 1 sections (3 & 4) with strict API validation
- **✅ Perfect Description Upload** - YouTube descriptions upload correctly from Phase 1 content
- **✅ Smart Tag Combination** - Primary yacht tags + competitors + industry keywords for maximum SEO
- **✅ Enhanced Tag Validation** - 30-char limit per tag, safe character filtering, duplicate removal
- **✅ Video File Preservation** - Merged videos saved permanently for Phase 3 social distribution
- **🆕 400-Character Tag Limit** - Prevents intermittent YouTube upload failures at 498+ characters
- **✅ Enhanced Progress Bars** - Both merge and upload progress show file sizes
- **✅ Real-Time File Size Display** - See "125.3 MB / 280.7 MB" under progress bars
- **✅ Collapsible Phase 1 Inputs** - Form inputs collapse after content generation with refresh option
- **✅ Refresh Page Button** - Prevents multiple content generation attempts with clean reset

### 🚀 **Core YouTube Integration**
- **✅ Phase 2 YouTube Upload** - Direct upload from browser to YouTube
- **✅ OAuth2 Authentication** - Secure YouTube account connection with auto-refresh
- **✅ Dynamic Playlist Management** - Loads user's actual playlists with checkbox selection
- **✅ Smart Auto-Collapse UI** - Clean workflow with collapsible upload sections
- **✅ Home Page YouTube Status** - Global authentication status and one-click connect
- **✅ Custom Thumbnail Support** - Upload custom thumbnails with videos
- **✅ Complete End-to-End Workflow** - Script → Process → Upload → Share YouTube link

### 🤖 Victoria Sterling AI Personality - NOW WITH SALES FOCUS
- **CLOSER Framework Integration**: Emotionally connects while qualifying leads
- **BANT Methodology**: Naturally qualifies Budget, Authority, Need, Timeline
- **Dynamic Response Length**: Brief initially (1-2 sentences), expands with engagement
- **Lead Capture Focus**: Guides conversations toward contact collection in 7-10 exchanges

### 💬 Perfect Chat Interface
- **Word-by-word typing effect** (160ms timing) - realistic conversation flow
- **Delayed typing indicator** - "Victoria is typing..." appears after 0.5 seconds
- **Line breaks after sentences** - improved readability
- **Test buttons for buyer personas** - Family Cruiser, Luxury Charter, Brand Compare
- **Mobile-responsive yacht club themed UI** with professional blue/gold design
- **Proper input text color** - dark gray for visibility

### 🛥️ Yacht Consultation Services
- **Yacht Selection & Purchasing Advice**
- **Market Analysis & Pricing Insights**
- **Charter vs Ownership Consultation**
- **Yacht Financing Options**
- **Maintenance & Operational Cost Guidance**
- **Brand Recommendations** (Azimut, Princess, Sunseeker, Fairline, Riviera, Maritimo, etc.)

### 🎬 Video Content Generator - FULLY FEATURED!

#### **Phase 1: Content Generation**
- **Professional YouTube Script Generation** - Creates engaging yacht marketing scripts
- **Complete Metadata Package** - Titles, descriptions, tags, competitive analysis
- **Character Count Calculation** - Precise timing based on video length (minutes × 836)
- **Creatify Integration Ready** - Scripts optimized for AI video creation
- **Copy & Download Functions** - Easy content export for immediate use
- **SEO-Optimized Content** - YouTube-ready titles and descriptions with proper keywords
- **Competitive Analysis** - Builder comparisons and market positioning
- **Thumbnail Title Suggestions** - 10-15 engaging options for video thumbnails
- **Auto-Save to Dropbox** - Automatically saves scripts and metadata to claude-output folder
- **Iterative Feedback System** - Give feedback on scripts for continuous refinement
- **YouTube Short Generator** - Create optimized short-form content with customizable length and tone
- **Research Tools Integration** - Direct links to Yatco photos, Google search, and YouTube research
- **Collapsible Interface** - Clean, organized UI with expandable sections

#### **🚀 Phase 2: Video Processing & YouTube Upload - ENHANCED PROGRESS TRACKING!**
- **🆕 Enhanced Progress Bars** - Real-time file size tracking with "current / total" display
- **🆕 Smart File Size Estimation** - Intelligent progress calculation based on input files
- **🆕 Detailed Server Logging** - Terminal shows "🔄 Merge progress: 45% - Output size: 125.3 MB / 280.7 MB"
- **Server-Side FFmpeg Processing** - Handles large video files (1.5GB+) without browser limitations
- **Professional Video Merging** - Seamlessly combines Creatify exports with outro videos
- **Default Outro Management** - Set and manage default outro videos for efficient workflow
- **Custom Outro Support** - Upload different outros for specific projects
- **Drag-and-Drop Video Upload** - Intuitive file upload with validation
- **Real-Time Processing Status** - Progress indicators for upload, processing, and download
- **Automatic Metadata Application** - Applies Phase 1 metadata to final videos
- **Project Management** - IndexedDB storage for video projects and settings
- **Past Projects Access** - Quick access to previous scripts and metadata
- **Stream-Based File Handling** - Efficient memory management for large files

#### **📺 Phase 2 (Continued): YouTube Integration - COMPLETE METADATA MASTERY!**
- **🆕 COMPLETE TAG EXTRACTION** - Extracts ALL tags from "📌 3. YOUTUBE METADATA" + "📌 4. COMPETITIVE BUILDER TAG LIST"
- **🆕 ~450 Character Tag Optimization** - Uses 90% of YouTube's 500-character tag limit for maximum SEO
- **🆕 Smart Tag Combination** - Primary yacht tags + competitive builders + strategic industry keywords
- **🆕 FIXED: Description Upload** - YouTube descriptions now upload perfectly from Phase 1 content
- **🆕 Robust Metadata Parsing** - No more regex issues, reliable extraction for all metadata sections
- **🆕 Enhanced Upload Progress** - Shows "180.2 MB / 300.5 MB" file size tracking during upload
- **🆕 Smart Upload Estimation** - Time-based progress calculation with file size metrics
- **🆕 Detailed Upload Logging** - Terminal shows "📊 Upload progress: 60% - Processing video upload... - 180.2 MB / 300.5 MB"
- **🆕 Home Page OAuth Status** - Global YouTube connection status with one-click authentication
- **OAuth2 Authentication** - Secure YouTube account connection with automatic token refresh (1-hour sessions)
- **Direct Video Upload** - Upload processed videos directly to YouTube from the browser
- **Metadata Integration** - Automatically applies Phase 1 metadata (title, description, tags)
- **Privacy Controls** - Upload as Unlisted (recommended), Private, or Public
- **Playlist Management** - Automatically add videos to "YachtSpecsDirect.com" playlist or custom playlists
- **Custom Thumbnail Support** - Upload custom thumbnails (JPG/PNG, up to 2MB, 1280x720 recommended)
- **Real-Time Upload Progress** - Progress tracking with detailed status messages
- **YouTube URL Generation** - Get shareable YouTube links immediately after upload
- **Error Handling & Retry** - Robust error handling with authentication recovery
- **Channel Information** - Display connected YouTube channel details
- **Multi-Session Support** - Authenticate once, upload multiple videos within session

## Technical Implementation

### Technologies Used
- **Next.js 14** with App Router and API Routes
- **React & TypeScript** for type-safe development
- **Node.js Runtime** for server-side video processing
- **System FFmpeg** via child_process for reliable video operations
- **IndexedDB** (via idb library) for client-side project storage
- **Vercel AI SDK** for streaming chat responses
- **Anthropic Claude** (claude-3-5-sonnet-20240620) for AI responses
- **🆕 Google APIs Client** (googleapis) for YouTube integration
- **🆕 OAuth2 Authentication** for secure YouTube access with token refresh
- **TailwindCSS** for responsive yacht club styling
- **UUID** for unique file handling and session management

### Key Components

#### Victoria Persona System (`src/lib/victoria/persona.ts`)
- Comprehensive personality configuration
- Market expertise and knowledge base
- Australian voice characteristics
- Professional consultation prompts

#### Chat Interface (`src/components/VictoriaChat.tsx`)
- Full-screen yacht club themed chat interface
- Custom typing animation system
- Responsive message bubbles
- Professional header with Victoria branding

#### API Integration
- **Victoria Chat** (`src/app/api/victoria/chat/route.ts`) - Secure Claude AI integration with streaming
- **Video Generator** (`src/app/api/video-generator/route.ts`) - Script and metadata generation
- **Dropbox Save** (`src/app/api/save-to-dropbox/route.ts`) - Auto-save functionality
- **Video Processing** (`src/app/api/video/merge/route.ts`) - Server-side FFmpeg video merging
- **🆕 YouTube Authentication** (`src/app/api/youtube/status/route.ts`) - OAuth2 authentication management
- **🆕 YouTube Upload** (`src/app/api/youtube/upload/route.ts`) - Direct video upload to YouTube
- **🆕 YouTube Callback** (`src/app/api/youtube/auth/callback/route.ts`) - OAuth2 callback handler

#### Video Processing System (`src/lib/video-processing/`)
- **Storage** (`storage.ts`) - IndexedDB project and outro management
- **Metadata Utils** (`metadata-utils.ts`) - YouTube metadata parsing and tag optimization
- **FFmpeg Utils** (`ffmpeg-utils.ts`) - File validation and utility functions

#### 🆕 YouTube Integration System (`src/lib/youtube/`)
- **Authentication** (`auth.ts`) - OAuth2 authentication with automatic token refresh
- **Uploader** (`uploader.ts`) - Video upload to YouTube with progress tracking
- **Metadata Parser** (`metadata.ts`) - Phase 1 content parsing and YouTube optimization

## Getting Started

### Prerequisites
- Node.js 18+ 
- npm or yarn
- Anthropic API key
- **System FFmpeg installation** (for Phase 2 video processing)
  - macOS: `brew install ffmpeg`
  - Ubuntu/Debian: `sudo apt install ffmpeg`
  - Windows: Download from [ffmpeg.org](https://ffmpeg.org/download.html)
- **🆕 YouTube API Credentials** (for Phase 2 YouTube integration)
  - Google Cloud Console project with YouTube Data API v3 enabled
  - OAuth2 client credentials (Client ID and Client Secret)

### Installation

1. **Clone the repository**
   ```bash
   git clone https://github.com/MintedOne/AI_Avatar_Vic.git
   cd AI_Avatar_Vic
   ```

2. **Install dependencies**
   ```bash
   npm install
   ```

3. **Set up environment variables**
   Create a `.env.local` file:
   ```env
   # AI Avatar Project Environment Variables
   
   # Anthropic Claude API Key (Required)
   ANTHROPIC_API_KEY=your_anthropic_api_key_here
   
   # YouTube API Configuration (Required for YouTube Upload)
   YOUTUBE_CLIENT_ID=your_youtube_client_id_here
   YOUTUBE_CLIENT_SECRET=your_youtube_client_secret_here
   YOUTUBE_REDIRECT_URI=http://localhost:3000/api/youtube/auth/callback
   
   # Dropbox API Configuration (Required for Phase 3 Video Sharing)
   DROPBOX_APP_KEY=your_dropbox_app_key_here
   DROPBOX_APP_SECRET=your_dropbox_app_secret_here
   DROPBOX_REFRESH_TOKEN=your_dropbox_refresh_token_here
   ```

4. **Run the development server**
   ```bash
   npm run dev
   ```

5. **Open your browser**
   Navigate to `http://localhost:3000` to start chatting with Victoria Sterling

## Usage

### Interacting with Victoria
- **Yacht Purchase Consultation**: Ask about yacht recommendations for your budget and needs
- **Market Insights**: Get current market trends and pricing information  
- **Brand Comparisons**: Compare different yacht manufacturers and models
- **Financing Advice**: Learn about yacht financing options and considerations
- **Operational Guidance**: Understand maintenance, insurance, and operational costs

### Example Conversations
- "I'm looking for a 40-foot motor yacht under $500k. What would you recommend?"
- "What's the difference between Azimut and Princess yachts?"
- "Should I buy or charter a yacht for weekend use?"
- "What are the ongoing costs of owning a $2M yacht?"

### Video Generator Usage

#### **Phase 1: Content Generation**
- Navigate to `/video-generator` from the main portal
- Enter manufacturer (e.g., "Ferretti"), model (e.g., "500"), and video length in minutes
- Generate professional YouTube scripts and complete metadata packages
- **Auto-save feature**: Files automatically saved to `Dropbox/Minted Yachts Marketing/claude-output/`
  - Script file: `Manufacturer-Model-script.txt`
  - Metadata file: `Manufacturer-Model-youtube.txt`
- **Feedback system**: Click "Give Feedback" to iteratively improve scripts
- **YouTube Shorts**: Generate short-form content with customizable length (15-60s) and tone
- **Research tools**: Quick access to Yatco photos, Google search, and YouTube research
- Copy or download content for immediate use in video production

#### **🆕 Phase 2: Video Processing & YouTube Upload**
- **Upload Main Video**: Drag and drop your Creatify export (up to 1.5GB)
- **Configure Outro**: Choose default outro or upload custom outro
- **Set Default Outro**: Upload outro once, use for all future videos
- **Server Processing**: Videos processed server-side for reliability
- **Download Result**: Get professionally merged video with metadata
- **Project Management**: Access past projects and scripts
- **One-Click Workflow**: After setup, process videos in seconds

#### **📺 Phase 2 (Continued): YouTube Upload - PRODUCTION READY!**

**🚀 Recommended Workflow (Home Page First):**
1. **Home Page OAuth**: Click "🔐 Connect" in header to authenticate YouTube (1-hour session)
2. **Generate Content**: Navigate to Video Generator → Create yacht marketing content
3. **Process Video & Upload to YouTube**: Upload Creatify export, merge with outro, and upload directly to YouTube with automatic metadata application
5. **Share**: Get instant YouTube URL for marketing campaigns

**⚡ Alternative Workflow (In-Process Authentication):**
- Generate content → Process video → Authenticate → Upload (still available)

**🎯 Key Features:**
- **Perfect Metadata Extraction**: Correctly parses "📌 1. YOUTUBE TITLE" and "📌 2. YOUTUBE DESCRIPTION"
- **Global Authentication Status**: See YouTube connection status from home page
- **Custom Thumbnail Support**: Upload custom thumbnails (optional)
- **Privacy Controls**: Upload as Unlisted (recommended), Private, or Public
- **Playlist Auto-Add**: Videos automatically added to "YachtSpecsDirect.com" playlist
- **Multi-Video Sessions**: Authenticate once, upload multiple videos
- **Real-Time Progress**: Detailed upload progress with status messages
- **Instant Sharing**: Get YouTube URLs immediately for marketing distribution

## Project Structure

```
src/
├── app/
│   ├── api/
│   │   ├── victoria/chat/          # Victoria chat API endpoint
│   │   ├── video-generator/        # Video content generation API
│   │   ├── save-to-dropbox/        # Auto-save to Dropbox folder API
│   │   ├── video/merge/            # Server-side video processing API
│   │   └── 🆕 youtube/             # YouTube integration APIs
│   │       ├── auth/callback/      # OAuth2 callback handler
│   │       ├── status/             # Authentication status management
│   │       └── upload/             # Video upload to YouTube
│   ├── video-generator/            # Video generator page (Phase 1 & 2)
│   ├── page.tsx                    # Main application page
│   └── layout.tsx                  # App layout
├── components/
│   ├── VictoriaChat.tsx           # Main chat interface
│   └── StaticWelcome.tsx          # Welcome message with typing effect
├── lib/
│   ├── victoria/
│   │   └── persona.ts              # Victoria personality configuration
│   ├── video-processing/           # Phase 2 video processing utilities
│   │   ├── storage.ts              # IndexedDB project management
│   │   ├── metadata-utils.ts       # YouTube metadata parsing
│   │   └── ffmpeg-utils.ts         # File validation utilities
│   └── 🆕 youtube/                 # Phase 2 YouTube integration
│       ├── auth.ts                 # OAuth2 authentication with token refresh
│       ├── uploader.ts             # Video upload with progress tracking
│       └── metadata.ts             # Phase 1 content parsing for YouTube
├── 🆕 config/                      # Configuration files (excluded from git)
│   └── youtube-credentials.json    # YouTube OAuth2 tokens (auto-generated)
└── temp/                           # Server-side temporary files (auto-cleaned)
```

## Deployment

The application is designed for deployment on Vercel with automatic environment variable integration:

1. **Connect your repository** to Vercel
2. **Set environment variables** in Vercel dashboard
3. **Deploy automatically** on every commit to main branch

## Security Features

### 🔐 API Key Management & Security

**Where API Keys Are Stored:**
- **Local Development**: API keys are stored in `.env.local` file in project root
- **Production**: Environment variables are configured in deployment platform (Vercel)
- **Location**: `/Users/[username]/[project-path]/.env.local` (local development only)

**GitHub Backup & Security:**
- **✅ API keys are NOT backed up to GitHub** - `.env.local` is in `.gitignore`
- **✅ NOT publicly accessible** - Private repository with restricted access
- **✅ No API keys in commit history** - All secrets use environment variables only
- **⚠️ Local backup responsibility** - `.env.local` exists only on your machine

**How the System Retrieves API Keys:**
```typescript
// System reads from environment variables at runtime
const apiKey = process.env.ANTHROPIC_API_KEY;
```

**Security Best Practices:**
- **Environment-based API keys** - No hardcoded secrets in code
- **Secure API routes** with proper error handling  
- **Git security** - All secrets use environment variables
- **Production-ready** security practices
- **Private repository** - Restricted to authorized team members only

**⚠️ Important Notes:**
- If you lose your `.env.local` file, you'll need to recreate it with your API keys
- Never commit `.env.local` or share API keys in messages/screenshots
- Keep backup of your API keys in a secure password manager

<<<<<<< HEAD
## Phase 3: Social Media Distribution (Production Ready)

### ✅ Current Phase 3 Status (August 4, 2025)
- **✅ Metricool API Integration** - Successfully posting to all 6 platforms
- **✅ Dropbox API Integration** - Handles large video files (1.5GB+) with share links
- **✅ Enhanced Content Generation** - Platform-specific messaging with rich CTAs
- **✅ YouTube Tag Fix** - 400-character limit prevents intermittent failures
- **✅ Resolution Handling** - FFmpeg automatically scales videos to match resolutions
- **✅ File Size Increase** - Now supports video uploads up to 1.5GB (was 500MB)
- **✅ Smart Platform Logic** - Twitter/GMB use YouTube URLs, others use Dropbox
- **✅ Professional Contact Info** - Full contact details with Phone/WhatsApp/Email/Website

### 🎯 Platform-Specific Features
- **Twitter (X)**: ✅ Concise posts with YouTube URLs, urgency-focused CTAs
- **Facebook**: ✅ Engaging content with Dropbox videos, no YouTube URLs when video attached
- **Instagram**: ✅ Rich feature lists with full contact info, optimized hashtags
- **LinkedIn**: ✅ Professional tone, business benefits, no YouTube URLs with Dropbox
- **TikTok**: ✅ Trendy POV style, lifestyle focus, youth-oriented hashtags
- **Google Business**: ✅ Location-focused with business hours, YouTube URLs required

### 🔥 Recent Improvements (August 4, 2025)
- **Enhanced CTAs**: "🔥 Inquire Now!", "📅 Schedule Your Tour", "💼 Full Specs & Pricing"
- **Better Hashtags**: Manufacturer-specific tags (#AzimutYachts), platform-optimized
- **Contact Options**: Call/Text/WhatsApp, Email (TS@MintedYachts.com), Website
- **Video Resolution Fix**: Handles 4K main videos with 1080p outros seamlessly
- **Increased Upload Limit**: 1.5GB for larger, higher-quality yacht tour videos
=======
## Phase 3: Social Media Distribution (Production Ready with Smart Calendar)

### ✅ Current Phase 3 Status (August 4, 2025)
- **🆕 Smart Calendar Integration** - 4-week visual calendar showing existing Metricool posts
- **🆕 Calendar-Based Scheduling** - Posts scheduled using intelligent calendar analysis
- **🆕 Optimal Time Calculations** - AI suggests best posting times based on calendar data
- **🆕 Platform Distribution Insights** - Visual breakdown of posts across all social networks
- **🆕 Smart Recommendations** - System provides scheduling guidance based on calendar analysis
- **🆕 Failsafe Calendar Design** - Works even when Metricool Calendar API is unavailable
- **✅ Metricool API Integration** - Successfully posting to all 6 platforms (Twitter, Facebook, Instagram, LinkedIn, TikTok, GMB)
- **✅ YouTube Tag Issue Resolved** - 400-character limit prevents intermittent failures  
- **✅ Dropbox API Integration** - Handles large video files (1.5GB+) with share links
- **✅ Smart Platform Logic** - Twitter/GMB use YouTube URLs, others use Dropbox share links
- **✅ Enhanced Content Generation** - Platform-specific messaging with professional CTAs
- **✅ Resolution Auto-Scaling** - FFmpeg handles video combinations seamlessly (500MB limit restored)
- **✅ API Structure Optimized** - Clean Metricool API integration with proper error handling

### 📅 **NEW: Smart Calendar Features**
- **4-Week Calendar View**: Visual grid showing scheduled posts with platform icons
- **Intelligent Scheduling**: System analyzes existing posts to avoid busy periods
- **Platform Insights**: Breakdown showing post distribution across all social networks
- **Optimal Timing**: AI calculates best posting times based on calendar analysis
- **Smart Recommendations**: Actionable insights like "Avoid busy days" and "Best time slots"
- **Failsafe Operation**: Calendar works even when Metricool API is unavailable
- **Real-Time Updates**: Calendar refreshes automatically to show latest schedule

### ✅ **Calendar API Status - WORKING!**
- **Calendar UI**: ✅ Complete - 4-week calendar display implemented
- **Smart Analysis**: ✅ Complete - AI recommendations and optimal timing calculations  
- **Metricool Integration**: ✅ **WORKING** - Calendar API successfully retrieving real scheduled posts
- **API Fix Applied**: ✅ Fixed datetime format (yyyy-MM-ddTHH:mm:ss), parameter names (blog_id, start, end)
- **Current Behavior**: Calendar displays actual scheduled posts from Metricool API
- **Next Steps**: Debug scheduling logic to intelligently avoid conflicts with existing posts

### 🚧 Phase 3 Development Status
- **Twitter**: ✅ Working - Posts with YouTube URLs (60-second limit requirement)
- **Facebook**: 🧪 Testing - Dropbox share links with dl=1 parameter  
- **Instagram**: 🧪 Testing - Dropbox share links for large video files
- **LinkedIn**: 🧪 Testing - Dropbox share links with professional formatting
- **TikTok**: 🧪 Testing - Dropbox share links for video content
- **Google Business**: ✅ Working - Posts with YouTube URLs (requirement)
>>>>>>> 265e2c69

### Future Phase 3 Enhancements
- **Cross-platform analytics** - Unified performance tracking
- **Automated scheduling optimization** - AI-powered best posting times
- **Content variation** - Platform-specific messaging and hashtags

### Additional Features
- **User authentication** with Firebase Auth
- **Conversation history** with Firestore
- **Yacht database integration** for real-time inventory
- **Image generation** for yacht visualizations
- **Multi-language support** for international clients
- **Voice interaction** capabilities
- **Mobile app** development

## Contributing

This is a proprietary project for Minted Yachts. For development questions or feature requests, contact the development team.

## 🔧 Development Best Practices

### **🌿 Branch Strategy & Safe Development**

**Feature Branch Workflow:**
We use feature branches for safe development and testing:

1. **Main Branch Protection:**
   ```bash
   # Main branch contains stable, tested code
   git checkout main  # Switch to stable main branch
   ```

2. **Feature Branch Development:**
   ```bash
   # Create feature branch for new development
   git checkout -b feature/descriptive-name
   
   # Work safely on feature branch
   git commit -m "Incremental improvements"
   git push origin feature/descriptive-name
   ```

3. **Current Feature Branch:**
   - **Branch**: `feature/phase3-testing-social-tools`
   - **Purpose**: Testing and future social media distribution tools
   - **Status**: Active development - safe testing environment

4. **Merge Back When Ready:**
   ```bash
   # When feature is complete and tested
   git checkout main
   git merge feature/phase3-testing-social-tools
   git push origin main
   ```

**Benefits:**
- ✅ **Main branch stays stable** - existing code protected
- ✅ **Safe experimentation** on feature branches
- ✅ **Easy rollback** - just switch branches
- ✅ **Incremental commits** without affecting main
- ✅ **Clean merge** when features complete

### **⚠️ IMPORTANT: Smart Backup Strategy**
When working with AI assistance (Claude Code), follow these practices:

1. **For Testing & Experimentation:**
   - Work on feature branches for safety
   - Test functionality thoroughly before deciding to preserve

2. **After MAJOR Feature Completions:**
   - **Commit to feature branch** for incremental backup
   - **Only merge to main** when user confirms the changes are complete
   - **Update README** with new features and current state
   - **Document the commit ID** for easy rollback if needed

3. **Recovery Commands:**
   ```bash
   # Switch back to stable main branch
   git checkout main
   
   # Or restore to last perfect working version (commit: 861e80e)
   git reset --hard 861e80e
   ```

### **🤖 AI Assistant Protocol**
- **Use feature branches** for safe development
- **Commit to feature branch** for incremental backup (not main)
- **Always test functionality** before considering changes "complete"  
- **Ask permission** before merging anything to main branch
- **Preserve working versions** - but avoid commit spam on main

### **📅 Daily Development Workflow**
1. **Start of day**: Check that everything still works from last save point
2. **During work**: Use feature branches, commit frequently for backup
3. **When features complete**: Test thoroughly, then merge to main
4. **End of session**: Commit progress to feature branch for backup

### **🏁 Hard Points (Major Milestones)**
Special checkpoints for major achievements - not daily, but for significant completions:

- **Current**: v1.0-working-victoria (July 31, 2025) - Perfect typing effects, test buttons, concise responses
- **Recovery Command**: `git checkout v1.0-working-victoria`
- **Create new hard points**: After major feature completions only (weekly/monthly)
- **Examples**: Completing voice chat, adding yacht images, major UI overhauls

```bash
# Create a hard point (major milestone)
git tag -a v1.1-voice-chat -m "Added voice chat feature"
git push origin --tags

# Return to a hard point
git checkout v1.0-working-victoria
```

### **🚨 Lessons Learned**
- Working versions that exist only locally can be lost during git operations
- Always commit working states before experimenting with new features
- Use branches for major experiments: `git checkout -b feature/experiment-name`
- **Daily commits** for regular saves, **hard points** for major milestones

## 🔧 Current Debugging Status (August 2, 2025)

### Server Stability Issues Under Investigation

**Problem:**
- Server crashes when started through Claude Code (AI assistant)
- Server runs fine when started manually in terminal
- Issue appears to be timing-related with YouTube OAuth initialization

**Debugging Steps Taken:**
1. **Removed OpenAI Contamination** ✅
   - Deleted OpenAI rewrite rule from `next.config.mjs`
   - Removed all OpenAI dependencies and references
   - Cleaned up template contamination from previous sessions

2. **Fixed YouTube Auth Singleton Pattern** ✅
   - Changed from eager initialization to lazy initialization
   - OAuth client now only initializes when first needed
   - Prevents startup crashes from missing environment variables

3. **Added Authentication Delays** ⚠️
   - Tried 1-second delay: Not sufficient
   - Tried 5-second delay: Still experiencing crashes
   - Currently testing 10-second delay: Partially working
   - Server runs in background mode but crashes in foreground mode

**Current Challenges:**
- Server stability inconsistent between foreground/background execution
- YouTube authentication timing still causing intermittent crashes
- Chat function and video generator page navigation triggers crashes
- Need to investigate deeper into async initialization patterns

**Branch Status:**
- Working on `feature/youtube-uploader-auth`
- Last stable commit: `f304b3f` - "Stabilize system architecture and enhance user experience"
- Current changes include debugging attempts and 10-second YouTube auth delay

## License

Private repository - All rights reserved by Minted Yachts.

---

**Victoria Sterling - Your Expert Yacht Consultant** 🛥️ 
*Specializing in the $200k-$5M yacht market with Australian expertise and warmth.*

**Current Working Version**: Commit 861e80e - "Perfect Working Victoria Sterling Implementation"<|MERGE_RESOLUTION|>--- conflicted
+++ resolved
@@ -21,36 +21,32 @@
 
 ## ✅ Current Working Features (Last Updated: August 4, 2025)
 
-<<<<<<< HEAD
-### 🎉 **LATEST UPDATE**: Phase 3 Social Media Distribution Complete!
-- **🆕 Multi-Platform Scheduling** - Post to Twitter, Facebook, Instagram, LinkedIn, TikTok, Google Business
-- **🆕 Dropbox Video Integration** - Handles 1.5GB+ videos with auto-download share links
-- **🆕 Enhanced Content Generation** - Platform-specific messaging with professional CTAs
-- **🆕 Resolution Auto-Scaling** - FFmpeg handles 4K + 1080p video combinations seamlessly
-- **🆕 Smart Platform Logic** - Twitter/GMB use YouTube URLs, others use Dropbox videos
-- **🆕 Smart Phase 2 Collapse** - Upload/config sections auto-hide after processing, YouTube upload stays visible
-- **🆕 Playlist Sorting** - Default "YachtSpecsDirect.com..." playlist now always appears at top of list
-- **🆕 Larson Scanner Progress Bar** - Purple KITT/Cylon-style scanner for Phase 1 generation
-- **🆕 Dynamic Status Messages** - Real-time updates during content generation process
-- **🆕 Optimized Scanner Animation** - Fast, smooth 16% width beam with full-range sweep
-- **🆕 Dynamic Playlist Selector** - Loads actual YouTube playlists with checkboxes
-- **🆕 Smart Default Selection** - "YachtSpecsDirect.com - New Yachts Hitting the Market..." auto-selected
-- **🆕 Comprehensive Auto-Collapse** - Entire YouTube section collapses after upload success
-- **🆕 Manual Collapse Controls** - Collapse/expand buttons for clean workflow management
-- **🆕 Enhanced Collapsed UI** - Shows connection status with expand/disconnect options
-=======
-### 🎉 **LATEST UPDATE**: Metricool Calendar API Successfully Connected!
-- **✅ BREAKTHROUGH: Calendar API Working** - Successfully retrieving actual scheduled posts from Metricool
-- **✅ 4-Week Content Calendar** - Visual calendar display showing real scheduled posts across all platforms  
-- **✅ MetricoolCalendarReader Class** - Fully functional READ-ONLY API integration for calendar data retrieval
-- **✅ API Parameter Fix** - Resolved datetime format issues (yyyy-MM-ddTHH:mm:ss required, not yyyy-MM-dd)
-- **✅ Smart Scheduling Analysis** - AI-powered recommendations based on existing calendar data
-- **✅ Optimal Time Suggestions** - Calculates best posting times to avoid busy periods
-- **✅ Platform Distribution Analysis** - Shows actual posting breakdown across Twitter, Facebook, Instagram, etc.
+### 🎉 **LATEST UPDATE**: Metricool Calendar API Successfully Connected + Complete Social Media Distribution!
+- **🆕 BREAKTHROUGH: Calendar API Working** - Successfully retrieving actual scheduled posts from Metricool
+- **🆕 4-Week Content Calendar** - Visual calendar display showing real scheduled posts across all platforms  
+- **🆕 MetricoolCalendarReader Class** - Fully functional READ-ONLY API integration for calendar data retrieval
+- **🆕 API Parameter Fix** - Resolved datetime format issues (yyyy-MM-ddTHH:mm:ss required, not yyyy-MM-dd)
+- **🆕 Smart Scheduling Analysis** - AI-powered recommendations based on existing calendar data
+- **🆕 Optimal Time Suggestions** - Calculates best posting times to avoid busy periods
+- **🆕 Platform Distribution Analysis** - Shows actual posting breakdown across Twitter, Facebook, Instagram, etc.
 - **🔧 Calendar-Based Posting** - Social distribution integration with calendar insights (debugging in progress)
-- **✅ Real-Time Calendar Refresh** - Updates calendar data as needed from live Metricool API
-- **✅ Robust Error Handling** - Detailed logging and fallback mechanisms
->>>>>>> 265e2c69
+- **🆕 Real-Time Calendar Refresh** - Updates calendar data as needed from live Metricool API
+- **🆕 Robust Error Handling** - Detailed logging and fallback mechanisms
+- **✅ Multi-Platform Scheduling** - Post to Twitter, Facebook, Instagram, LinkedIn, TikTok, Google Business
+- **✅ Dropbox Video Integration** - Handles 1.5GB+ videos with auto-download share links
+- **✅ Enhanced Content Generation** - Platform-specific messaging with professional CTAs
+- **✅ Resolution Auto-Scaling** - FFmpeg handles 4K + 1080p video combinations seamlessly
+- **✅ Smart Platform Logic** - Twitter/GMB use YouTube URLs, others use Dropbox videos
+- **✅ Smart Phase 2 Collapse** - Upload/config sections auto-hide after processing, YouTube upload stays visible
+- **✅ Playlist Sorting** - Default "YachtSpecsDirect.com..." playlist now always appears at top of list
+- **✅ Larson Scanner Progress Bar** - Purple KITT/Cylon-style scanner for Phase 1 generation
+- **✅ Dynamic Status Messages** - Real-time updates during content generation process
+- **✅ Optimized Scanner Animation** - Fast, smooth 16% width beam with full-range sweep
+- **✅ Dynamic Playlist Selector** - Loads actual YouTube playlists with checkboxes
+- **✅ Smart Default Selection** - "YachtSpecsDirect.com - New Yachts Hitting the Market..." auto-selected
+- **✅ Comprehensive Auto-Collapse** - Entire YouTube section collapses after upload success
+- **✅ Manual Collapse Controls** - Collapse/expand buttons for clean workflow management
+- **✅ Enhanced Collapsed UI** - Shows connection status with expand/disconnect options
 - **✅ YouTube Tags Fixed** - Robust extraction from Phase 1 sections (3 & 4) with strict API validation
 - **✅ Perfect Description Upload** - YouTube descriptions upload correctly from Phase 1 content
 - **✅ Smart Tag Combination** - Primary yacht tags + competitors + industry keywords for maximum SEO
@@ -385,34 +381,6 @@
 - Never commit `.env.local` or share API keys in messages/screenshots
 - Keep backup of your API keys in a secure password manager
 
-<<<<<<< HEAD
-## Phase 3: Social Media Distribution (Production Ready)
-
-### ✅ Current Phase 3 Status (August 4, 2025)
-- **✅ Metricool API Integration** - Successfully posting to all 6 platforms
-- **✅ Dropbox API Integration** - Handles large video files (1.5GB+) with share links
-- **✅ Enhanced Content Generation** - Platform-specific messaging with rich CTAs
-- **✅ YouTube Tag Fix** - 400-character limit prevents intermittent failures
-- **✅ Resolution Handling** - FFmpeg automatically scales videos to match resolutions
-- **✅ File Size Increase** - Now supports video uploads up to 1.5GB (was 500MB)
-- **✅ Smart Platform Logic** - Twitter/GMB use YouTube URLs, others use Dropbox
-- **✅ Professional Contact Info** - Full contact details with Phone/WhatsApp/Email/Website
-
-### 🎯 Platform-Specific Features
-- **Twitter (X)**: ✅ Concise posts with YouTube URLs, urgency-focused CTAs
-- **Facebook**: ✅ Engaging content with Dropbox videos, no YouTube URLs when video attached
-- **Instagram**: ✅ Rich feature lists with full contact info, optimized hashtags
-- **LinkedIn**: ✅ Professional tone, business benefits, no YouTube URLs with Dropbox
-- **TikTok**: ✅ Trendy POV style, lifestyle focus, youth-oriented hashtags
-- **Google Business**: ✅ Location-focused with business hours, YouTube URLs required
-
-### 🔥 Recent Improvements (August 4, 2025)
-- **Enhanced CTAs**: "🔥 Inquire Now!", "📅 Schedule Your Tour", "💼 Full Specs & Pricing"
-- **Better Hashtags**: Manufacturer-specific tags (#AzimutYachts), platform-optimized
-- **Contact Options**: Call/Text/WhatsApp, Email (TS@MintedYachts.com), Website
-- **Video Resolution Fix**: Handles 4K main videos with 1080p outros seamlessly
-- **Increased Upload Limit**: 1.5GB for larger, higher-quality yacht tour videos
-=======
 ## Phase 3: Social Media Distribution (Production Ready with Smart Calendar)
 
 ### ✅ Current Phase 3 Status (August 4, 2025)
@@ -421,14 +389,14 @@
 - **🆕 Optimal Time Calculations** - AI suggests best posting times based on calendar data
 - **🆕 Platform Distribution Insights** - Visual breakdown of posts across all social networks
 - **🆕 Smart Recommendations** - System provides scheduling guidance based on calendar analysis
-- **🆕 Failsafe Calendar Design** - Works even when Metricool Calendar API is unavailable
 - **✅ Metricool API Integration** - Successfully posting to all 6 platforms (Twitter, Facebook, Instagram, LinkedIn, TikTok, GMB)
 - **✅ YouTube Tag Issue Resolved** - 400-character limit prevents intermittent failures  
 - **✅ Dropbox API Integration** - Handles large video files (1.5GB+) with share links
 - **✅ Smart Platform Logic** - Twitter/GMB use YouTube URLs, others use Dropbox share links
 - **✅ Enhanced Content Generation** - Platform-specific messaging with professional CTAs
-- **✅ Resolution Auto-Scaling** - FFmpeg handles video combinations seamlessly (500MB limit restored)
+- **✅ Resolution Auto-Scaling** - FFmpeg handles 4K + 1080p video combinations seamlessly
 - **✅ API Structure Optimized** - Clean Metricool API integration with proper error handling
+- **✅ Professional Contact Info** - Full contact details with Phone/WhatsApp/Email/Website
 
 ### 📅 **NEW: Smart Calendar Features**
 - **4-Week Calendar View**: Visual grid showing scheduled posts with platform icons
@@ -447,14 +415,20 @@
 - **Current Behavior**: Calendar displays actual scheduled posts from Metricool API
 - **Next Steps**: Debug scheduling logic to intelligently avoid conflicts with existing posts
 
-### 🚧 Phase 3 Development Status
-- **Twitter**: ✅ Working - Posts with YouTube URLs (60-second limit requirement)
-- **Facebook**: 🧪 Testing - Dropbox share links with dl=1 parameter  
-- **Instagram**: 🧪 Testing - Dropbox share links for large video files
-- **LinkedIn**: 🧪 Testing - Dropbox share links with professional formatting
-- **TikTok**: 🧪 Testing - Dropbox share links for video content
-- **Google Business**: ✅ Working - Posts with YouTube URLs (requirement)
->>>>>>> 265e2c69
+### 🎯 Platform-Specific Features
+- **Twitter (X)**: ✅ Concise posts with YouTube URLs, urgency-focused CTAs
+- **Facebook**: ✅ Engaging content with Dropbox videos, no YouTube URLs when video attached
+- **Instagram**: ✅ Rich feature lists with full contact info, optimized hashtags
+- **LinkedIn**: ✅ Professional tone, business benefits, no YouTube URLs with Dropbox
+- **TikTok**: ✅ Trendy POV style, lifestyle focus, youth-oriented hashtags
+- **Google Business**: ✅ Location-focused with business hours, YouTube URLs required
+
+### 🔥 Recent Improvements (August 4, 2025)
+- **Enhanced CTAs**: "🔥 Inquire Now!", "📅 Schedule Your Tour", "💼 Full Specs & Pricing"
+- **Better Hashtags**: Manufacturer-specific tags (#AzimutYachts), platform-optimized
+- **Contact Options**: Call/Text/WhatsApp, Email (TS@MintedYachts.com), Website
+- **Video Resolution Fix**: Handles 4K main videos with 1080p outros seamlessly
+- **Increased Upload Limit**: 1.5GB for larger, higher-quality yacht tour videos
 
 ### Future Phase 3 Enhancements
 - **Cross-platform analytics** - Unified performance tracking
